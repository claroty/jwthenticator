--- conflicted
+++ resolved
@@ -11,18 +11,10 @@
 
 
 [tool.poetry.dependencies]
-<<<<<<< HEAD
-python = "^3.6"
+python = "^3.9"
 sqlalchemy = "^1.4.31"
 sqlalchemy-utils = "^0.33.0"
-pg8000 = "^1.16.5"
-=======
-python = "^3.9"
-sqlalchemy = ">= 1.2.19, < 1.4.0"
-asyncalchemy = "^1.1.1"
-sqlalchemy-utils = ">=0.33.0, < 1.0.0"
 pg8000 = "1.16.5"   # Constant due to - https://github.com/tlocke/pg8000/issues/53
->>>>>>> 8f9407d9
 aiohttp = "^3.6.0"
 pyjwt = ">= 1.7, < 3.0.0"
 cryptography = ">=37,<42"   # Required for pyjwt
